--- conflicted
+++ resolved
@@ -14,12 +14,8 @@
     "python-dotenv>=1.0.1",
     "mcp>=0.5.0",
     "pydantic-ai-slim[anthropic]>=1.0.10",
-<<<<<<< HEAD
     "chainlit>=1.1.0",
-]
-=======
 ]
 
 [tool.uv.workspace]
-members = ["server"]
->>>>>>> 223d82fc
+members = ["server"]